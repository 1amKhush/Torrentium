--- conflicted
+++ resolved
@@ -35,13 +35,6 @@
 )
 
 const (
-<<<<<<< HEAD
-	DefaultPieceSize     = 1 << 20 // 1 MiB pieces
-	MaxProviders         = 10
-	MaxChunk             = 16 * 1024 // 16KiB chunks
-	MaxParallelDownloads = 3
-	PieceTimeout         = 60 * time.Second // New: Timeout for downloading a single piece
-=======
 	DefaultPieceSize       = 1 << 20 // 1 MiB pieces
 	MaxProviders           = 10
 	MaxChunk               = 16 * 1024 // 16KiB chunks
@@ -55,7 +48,6 @@
 	MaxDelay               = 100 * time.Millisecond
 	ExponentialBackoffBase = 1 * time.Second
 	MaxBackoff             = 32 * time.Second
->>>>>>> 9ed5d849
 )
 
 type Client struct {
@@ -112,12 +104,8 @@
 	pieceBuffers    map[int][][]byte // Buffer to reassemble chunks into pieces
 	mu              sync.Mutex
 	completedPieces int
-<<<<<<< HEAD
-	pieceTimers     map[int]*time.Timer // New: Timers for each piece
-=======
 	pieceTimers     map[int]*time.Timer // Timers for each piece
 	retryCounts     map[int]int         // Retry counts for exponential backoff
->>>>>>> 9ed5d849
 }
 
 var (
@@ -435,11 +423,8 @@
 	// Create a simple WebRTC peer for testing
 	testPeer, err := webRTC.NewSimpleWebRTCPeer(func(msg webrtc.DataChannelMessage, peer *webRTC.SimpleWebRTCPeer) {
 		log.Printf("Test received message: %s", string(msg.Data))
-<<<<<<< HEAD
-=======
 	}, func(peerID peer.ID) {
 		// No-op for this test
->>>>>>> 9ed5d849
 	})
 	if err != nil {
 		fmt.Printf("❌ Failed to create test WebRTC peer: %v\n", err)
@@ -755,10 +740,7 @@
 		pieceBuffers:    make(map[int][][]byte),
 		completedPieces: 0,
 		pieceTimers:     make(map[int]*time.Timer),
-<<<<<<< HEAD
-=======
 		retryCounts:     make(map[int]int),
->>>>>>> 9ed5d849
 	}
 	c.downloadsMux.Lock()
 	c.activeDownloads[cidStr] = state
@@ -833,11 +815,7 @@
 		})
 		state.mu.Unlock()
 
-<<<<<<< HEAD
-		if err := peer.SendJSON(req); err != nil {
-=======
 		if err := peer.SendJSONReliable(req); err != nil {
->>>>>>> 9ed5d849
 			log.Printf("Failed to request piece %d from %s: %v", i, peer.GetSignalingStream().Conn().RemotePeer(), err)
 			return
 		}
@@ -845,22 +823,6 @@
 }
 
 func (c *Client) reRequestPiece(state *DownloadState, pieceIndex int) {
-<<<<<<< HEAD
-	// For simplicity, we'll just re-request from any connected peer.
-	// A more advanced implementation would select a new peer.
-	for _, p := range c.webRTCPeers {
-		req := controlMessage{
-			Command: "REQUEST_PIECE",
-			CID:     state.Manifest.CID,
-			Index:   int64(pieceIndex),
-		}
-		if err := p.SendJSON(req); err == nil {
-			log.Printf("Re-requested piece %d from a different peer.", pieceIndex)
-			return
-		}
-	}
-	log.Printf("Failed to re-request piece %d: no available peers.", pieceIndex)
-=======
 	// Re-assign to another peer with backoff
 	retryCount := state.retryCounts[pieceIndex]
 	backoff := ExponentialBackoffBase * time.Duration(1<<retryCount)
@@ -884,7 +846,6 @@
 		log.Printf("Failed to re-request piece %d: no available peers.", pieceIndex)
 	})
 	state.retryCounts[pieceIndex]++
->>>>>>> 9ed5d849
 }
 
 func (c *Client) requestManifest(peer *webRTC.SimpleWebRTCPeer, cidStr string) (controlMessage, error) {
@@ -1052,24 +1013,17 @@
 func (c *Client) onDataChannelMessage(msg webrtc.DataChannelMessage, peer *webRTC.SimpleWebRTCPeer) {
 	if !msg.IsString {
 		log.Printf("Received unexpected binary message, expecting JSON.")
-<<<<<<< HEAD
-=======
 		return
 	}
 	// Robustness: Handle empty messages that might be causing "Unknown control command: "
 	if len(msg.Data) == 0 {
->>>>>>> 9ed5d849
 		return
 	}
 	var ctrl controlMessage
-	// ctrl.Command := 'PING'
 	if err := json.Unmarshal(msg.Data, &ctrl); err != nil {
 		var ping map[string]string
 		if err2 := json.Unmarshal(msg.Data, &ping); err2 == nil {
 			if ping["type"] == "ping" {
-<<<<<<< HEAD
-				return // Ignore pings
-=======
 				// Respond to ping
 				pong := map[string]string{"type": "pong"}
 				peer.SendJSONReliable(pong)
@@ -1077,7 +1031,6 @@
 			} else if ping["type"] == "pong" {
 				c.handlePong(peer.GetSignalingStream().Conn().RemotePeer())
 				return
->>>>>>> 9ed5d849
 			}
 		}
 		log.Printf("Failed to unmarshal control message: %v. Raw message: %s", err, string(msg.Data))
@@ -1100,31 +1053,20 @@
 	case "REQUEST_PIECE":
 		go c.handlePieceRequest(ctx, ctrl, peer)
 	case "PIECE_CHUNK":
-<<<<<<< HEAD
-		c.handlePieceChunk(ctrl)
-
-=======
 		c.handlePieceChunk(ctrl, peer)
 	case "CHUNK_ACK":
 		c.handleChunkAck(ctrl)
->>>>>>> 9ed5d849
 	default:
 		log.Printf("Unknown control command: %s", ctrl.Command)
 	}
 }
 
-<<<<<<< HEAD
-func (c *Client) handlePieceChunk(ctrl controlMessage) {
-=======
 func (c *Client) handlePieceChunk(ctrl controlMessage, peer *webRTC.SimpleWebRTCPeer) {
->>>>>>> 9ed5d849
 	c.downloadsMux.RLock()
 	state, ok := c.activeDownloads[ctrl.CID]
 	c.downloadsMux.RUnlock()
 	if !ok {
 		return
-<<<<<<< HEAD
-=======
 	}
 
 	// Send an ACK back to the sender using reliable channel
@@ -1136,7 +1078,6 @@
 	}
 	if err := peer.SendJSONReliable(ackMsg); err != nil {
 		log.Printf("Failed to send ACK for chunk %d of piece %d: %v", ctrl.Sequence, ctrl.Index, err)
->>>>>>> 9ed5d849
 	}
 
 	state.mu.Lock()
@@ -1171,11 +1112,7 @@
 	}
 
 	if isComplete {
-<<<<<<< HEAD
-		// New: Stop the timer for this piece
-=======
 		// Stop the timer for this piece
->>>>>>> 9ed5d849
 		if timer, ok := state.pieceTimers[int(ctrl.Index)]; ok {
 			timer.Stop()
 			delete(state.pieceTimers, int(ctrl.Index))
@@ -1337,10 +1274,6 @@
 		Filename:  localFile.Filename,
 	}
 
-<<<<<<< HEAD
-	if err := peer.SendJSON(manifest); err != nil {
-		log.Printf("Error sending manifest: %v", err)
-=======
 	if err := peer.SendJSONReliable(manifest); err != nil {
 		log.Printf("Error sending manifest: %v", err)
 	}
@@ -1363,7 +1296,6 @@
 				go c.reRequestPiece(state, pieceIndex)
 			}
 		}
->>>>>>> 9ed5d849
 	}
 }
 
