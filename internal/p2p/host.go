package p2p

import (
	"context"
	"crypto/rand"
	"fmt"
	"log"
	"os"
	"time"

	"github.com/libp2p/go-libp2p"
	dht "github.com/libp2p/go-libp2p-kad-dht"
	"github.com/libp2p/go-libp2p/core/crypto"
	"github.com/libp2p/go-libp2p/core/host"
	"github.com/libp2p/go-libp2p/core/peer"
	"github.com/multiformats/go-multiaddr"
	ma "github.com/multiformats/go-multiaddr"
)

const privKeyFile = "private_key"

// NewHost creates a new libp2p host with a Kademlia DHT.
func NewHost(ctx context.Context, listenAddr string) (host.Host, *dht.IpfsDHT, error) {
	priv, err := loadOrGeneratePrivateKey()
	if err != nil {
		return nil, nil, fmt.Errorf("failed to load/generate private key: %w", err)
	}

	maddr, err := ma.NewMultiaddr(listenAddr)
	if err != nil {
		return nil, nil, fmt.Errorf("failed to parse listen address '%s': %w", listenAddr, err)
	}

	var idht *dht.IpfsDHT
	fmt.Println("debugging 11")

	// Configure the static relay
	relayAddr, err := multiaddr.NewMultiaddr("/dns4/relay-torrentium-9ztp.onrender.com/tcp/443/wss/p2p/12D3KooWCrg8BnhFDXwM6GNPVmQHZjfkadQ5D7xG7nYBdUUJtcNS")
	if err != nil {
		return nil, nil, fmt.Errorf("failed to parse relay address: %w", err)
	}
	relayInfo, err := peer.AddrInfoFromP2pAddr(relayAddr)
	if err != nil {
		return nil, nil, fmt.Errorf("failed to get AddrInfo from relay address: %w", err)
	}

	h, err := libp2p.New(
		libp2p.Identity(priv),
		libp2p.ListenAddrs(maddr),
		// Enable local network optimizations
		libp2p.EnableRelay(),
		// Use the static relay as backup only
		libp2p.EnableAutoRelayWithStaticRelays([]peer.AddrInfo{*relayInfo}),
		// Enable hole punching for better connectivity
		libp2p.EnableHolePunching(),
	)
	if err != nil {
		panic(err)
	}

	// Create DHT with reference to host `h`
	idht, err = dht.New(ctx, h)
	if err != nil {
		panic(err)
	}
	fmt.Println("debugging 14")

	if err != nil {
		return nil, nil, err
	}

	// Bootstrap the DHT
	if err := idht.Bootstrap(ctx); err != nil {
		return nil, nil, err
	}

	log.Printf("Host created with ID: %s", h.ID())
	log.Printf("Host listening on: %s/p2p/%s", h.Addrs()[0], h.ID())
	return h, idht, nil
}

// Add these improvements to your main function and Client struct

// Improved bootstrapping function
func Bootstrap(ctx context.Context, h host.Host, d *dht.IpfsDHT) error {
	// Updated bootstrap nodes with more reliable addresses
	bootstrapNodes := []string{
		// Official IPFS bootstrap nodes (mix of DNS and direct IP)
		"/dnsaddr/bootstrap.libp2p.io/p2p/QmNnooDu7bfjPFoTZYxMNLWUQJyrVwtbZg5gBMjTezGAJN",
		"/dnsaddr/bootstrap.libp2p.io/p2p/QmQCU2EcMqAqQPR2i9bChDtGNJchTbq5TbXJJ16u19uLTa",
		"/dnsaddr/bootstrap.libp2p.io/p2p/QmbLHAnMoJPWSCR5Zp7VCk8JpNUQLoUPF3HfrDAQGS52a8",
		"/dnsaddr/bootstrap.libp2p.io/p2p/QmcZf59bWwK5XFi76CZX89HWoNT4gEoNA7MzZqaGzyCu5w",

		// Direct IP addresses as fallback (more reliable)
		"/ip4/104.131.131.82/tcp/4001/p2p/QmaCpDMGvV2BGHeYERUEnRQAwe3N8SzbUtfsmvsqQLuvuJ",
		"/ip4/104.236.179.241/tcp/4001/p2p/QmSoLPppuBtQSGwKDZT2M73ULpjvfd3aZ6ha4oFGL1KrGM",
		"/ip4/128.199.219.111/tcp/4001/p2p/QmSoLSafTMBsPKadTEgaXctDQVcqN88CNLHXMkTNwMKPnu",
		"/ip4/104.236.76.40/tcp/4001/p2p/QmSoLV4Bbm51jM9C4gDYZQ9Cy3U6aXMJDAbzgu2fzaDs64",

		// Alternative public nodes
		"/ip4/147.75.77.187/tcp/4001/p2p/QmQCU2EcMqAqQPR2i9bChDtGNJchTbq5TbXJJ16u19uLTa",
		"/ip6/2604:1380:1000:6000::1/tcp/4001/p2p/QmQCU2EcMqAqQPR2i9bChDtGNJchTbq5TbXJJ16u19uLTa",
	}

	fmt.Println("Connecting to bootstrap nodes...")
	connected := 0
<<<<<<< HEAD
	required := 3
=======
	required := 5
>>>>>>> abb015ff
	for i, addrStr := range bootstrapNodes {
		// Stop early if we have enough connections
		if connected >= required {
			fmt.Printf("Already connected to %d nodes, stopping early\n", connected)
			break
		}

		addr, err := multiaddr.NewMultiaddr(addrStr)
		if err != nil {
			log.Printf("Invalid bootstrap address %s: %v", addrStr, err)
			continue
		}

		pi, err := peer.AddrInfoFromP2pAddr(addr)
		if err != nil {
			log.Printf("Failed to parse bootstrap peer info %s: %v", addrStr, err)
			continue
		}

		// Use shorter timeout for individual connections
		connectCtx, cancel := context.WithTimeout(ctx, 15*time.Second)
		if err := h.Connect(connectCtx, *pi); err != nil {
			log.Printf("Failed to connect to bootstrap node %s: %v", pi.ID, err)
		} else {
			fmt.Printf("Connected to bootstrap node: %s\n", pi.ID)
			connected++
		}
		cancel()

		// Add small delay between connections to avoid overwhelming
		if i < len(bootstrapNodes)-1 {
			time.Sleep(500 * time.Millisecond)
		}
	}

	if connected < required {
		return fmt.Errorf("insufficient bootstrap connections: got %d, need at least %d", connected, required)
	}

	fmt.Printf("Successfully connected to %d bootstrap nodes (minimum %d required)\n", connected, required)

	// Bootstrap the DHT
	fmt.Println("Bootstrapping DHT...")
	if err := d.Bootstrap(ctx); err != nil {
		return fmt.Errorf("failed to bootstrap DHT: %w", err)
	}

	// Wait for DHT to become ready with better feedback
	fmt.Println("Waiting for DHT to become ready...")
	readyTimeout := time.After(45 * time.Second)
	checkTicker := time.NewTicker(5 * time.Second)
	defer checkTicker.Stop()

	for {
		select {
		case <-readyTimeout:
			routingTableSize := d.RoutingTable().Size()
			if routingTableSize > 0 {
				fmt.Printf("DHT partially ready (routing table size: %d), continuing...\n", routingTableSize)
			} else {
				fmt.Println("DHT bootstrap timeout, but continuing anyway...")
			}
			return nil

		case <-checkTicker.C:
			routingTableSize := d.RoutingTable().Size()
			fmt.Printf("DHT routing table size: %d\n", routingTableSize)
			if routingTableSize >= 10 {
				fmt.Println("DHT is ready with good routing table!")
				return nil
			}

		case <-d.RefreshRoutingTable():
			routingTableSize := d.RoutingTable().Size()
			fmt.Printf("DHT routing table refreshed (size: %d)\n", routingTableSize)
			if routingTableSize >= 5 {
				fmt.Println("DHT is ready!")
				return nil
			}
		}
	}
}

func loadOrGeneratePrivateKey() (crypto.PrivKey, error) {
	privBytes, err := os.ReadFile(privKeyFile)
	if os.IsNotExist(err) {
		priv, _, err := crypto.GenerateEd25519Key(rand.Reader)
		if err != nil {
			return nil, err
		}

		privBytes, err := crypto.MarshalPrivateKey(priv)
		if err != nil {
			return nil, err
		}

		if err := os.WriteFile(privKeyFile, privBytes, 0600); err != nil {
			return nil, fmt.Errorf("failed to write private key to file: %w", err)
		}

		log.Println("Generated new libp2p private key.")
		return priv, nil
	} else if err != nil {
		return nil, err
	}

	log.Println("Loaded existing libp2p private key.")
	return crypto.UnmarshalPrivateKey(privBytes)
}<|MERGE_RESOLUTION|>--- conflicted
+++ resolved
@@ -104,11 +104,7 @@
 
 	fmt.Println("Connecting to bootstrap nodes...")
 	connected := 0
-<<<<<<< HEAD
-	required := 3
-=======
 	required := 5
->>>>>>> abb015ff
 	for i, addrStr := range bootstrapNodes {
 		// Stop early if we have enough connections
 		if connected >= required {
